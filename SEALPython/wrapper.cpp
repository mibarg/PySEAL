--- conflicted
+++ resolved
@@ -162,7 +162,6 @@
     .def("reserve", (void (Ciphertext::*)(const EncryptionParameters &, int, const MemoryPoolHandle &)) &Ciphertext::reserve,
         "Allocates enough memory to accommodate the backing array of a ciphertext with given capacity")
     .def("size", &Ciphertext::size, "Returns the capacity of the allocation")
-<<<<<<< HEAD
     .def(py::pickle(
         [](const Ciphertext &c) {
             std::stringstream output(std::ios::binary | std::ios::out);
@@ -184,13 +183,10 @@
             return c;
         }
     ));
-=======
     .def("save", (void (Ciphertext::*)(std::string &)) &Ciphertext::python_save,
         "Saves Ciphertext object to file given filepath")
     .def("load", (void (Ciphertext::*)(std::string &)) &Ciphertext::python_load,
         "Loads Ciphertext object from file given filepath");
-
->>>>>>> 1911563d
 
   py::class_<Decryptor>(m, "Decryptor")
     .def(py::init<const SEALContext &, const SecretKey &>())
